package dotnet

import (
	"fmt"
	"github.com/jfrog/gofrog/io"
	"github.com/jfrog/jfrog-cli/artifactory/utils"
	dotnet "github.com/jfrog/jfrog-cli/artifactory/utils/dotnet"
	"github.com/jfrog/jfrog-cli/artifactory/utils/dotnet/solution"
	"github.com/jfrog/jfrog-cli/utils/config"
	"github.com/jfrog/jfrog-client-go/auth"
	"github.com/jfrog/jfrog-client-go/utils/errorutils"
	"github.com/jfrog/jfrog-client-go/utils/io/fileutils"
	"github.com/jfrog/jfrog-client-go/utils/log"
	"io/ioutil"
	"net/url"
	"os"
	"path"
	"path/filepath"
	"strings"
)

const SourceName = "JFrogCli"

type DotnetCommand struct {
	toolchainType      dotnet.ToolchainType
	subCommand         string
	argAndFlags        string
	repoName           string
	solutionPath       string
	useNugetAddSource  bool
	buildConfiguration *utils.BuildConfiguration
	rtDetails          *config.ArtifactoryDetails
}

func (dc *DotnetCommand) SetRtDetails(rtDetails *config.ArtifactoryDetails) *DotnetCommand {
	dc.rtDetails = rtDetails
	return dc
}

func (dc *DotnetCommand) SetBuildConfiguration(buildConfiguration *utils.BuildConfiguration) *DotnetCommand {
	dc.buildConfiguration = buildConfiguration
	return dc
}

func (dc *DotnetCommand) SetToolchainType(toolchainType dotnet.ToolchainType) *DotnetCommand {
	dc.toolchainType = toolchainType
	return dc
}

func (dc *DotnetCommand) SetSolutionPath(solutionPath string) *DotnetCommand {
	dc.solutionPath = solutionPath
	return dc
}

func (dc *DotnetCommand) SetRepoName(repoName string) *DotnetCommand {
	dc.repoName = repoName
	return dc
}

func (dc *DotnetCommand) SetArgAndFlags(argAndFlags string) *DotnetCommand {
	dc.argAndFlags = argAndFlags
	return dc
}

func (dc *DotnetCommand) SetBasicCommand(subCommand string) *DotnetCommand {
	dc.subCommand = subCommand
	return dc
}

func (dc *DotnetCommand) SetUseNugetAddSource(useNugetAddSource bool) *DotnetCommand {
	dc.useNugetAddSource = useNugetAddSource
	return dc
}

func (dc *DotnetCommand) RtDetails() (*config.ArtifactoryDetails, error) {
	return dc.rtDetails, nil
}

func (dc *DotnetCommand) CommandName() string {
	return "rt_" + dc.toolchainType.String()
}

// Exec all consume type nuget commands, install, update, add, restore.
func (dc *DotnetCommand) Exec() error {
	log.Info("Running " + dc.toolchainType.String() + "...")
	// Use temp dir to save config file, so that config will be removed at the end.
	tempDirPath, err := fileutils.CreateTempDir()
	if err != nil {
		return err
	}
	defer fileutils.RemoveTempDir(tempDirPath)

	dc.solutionPath, err = changeWorkingDir(dc.solutionPath)
	if err != nil {
		return err
	}

	err = dc.prepareAndRunCmd(tempDirPath)
	if err != nil {
		return err
	}

	isCollectBuildInfo := len(dc.buildConfiguration.BuildName) > 0 && len(dc.buildConfiguration.BuildNumber) > 0
	if !isCollectBuildInfo {
		return nil
	}

	slnFile, err := dc.updateSolutionPathAndGetFileName()
	if err != nil {
		return err
	}
	sol, err := solution.Load(dc.solutionPath, slnFile)
	if err != nil {
		return err
	}

	if err = utils.SaveBuildGeneralDetails(dc.buildConfiguration.BuildName, dc.buildConfiguration.BuildNumber); err != nil {
		return err
	}
	buildInfo, err := sol.BuildInfo(dc.buildConfiguration.Module)
	if err != nil {
		return err
	}
	return utils.SaveBuildInfo(dc.buildConfiguration.BuildName, dc.buildConfiguration.BuildNumber, buildInfo)
}

func (dc *DotnetCommand) updateSolutionPathAndGetFileName() (string, error) {
	argsAndFlags := strings.Split(dc.argAndFlags, " ")
	cmdFirstArg := argsAndFlags[0]
	// The path argument wasn't provided, sln file will be searched under working directory.
	if len(cmdFirstArg) == 0 || strings.HasPrefix(cmdFirstArg, "-") {
		return "", nil
	}
	exist, err := fileutils.IsDirExists(cmdFirstArg, true)
	if err != nil {
		return "", err
	}
	// The path argument is a directory. sln/csproj file will be searched under this directory.
	if exist {
		dc.updateSolutionPath(cmdFirstArg)
		return "", err
	}
	exist, err = fileutils.IsFileExists(cmdFirstArg, true)
	if err != nil {
		return "", err
	}
	if exist {
		// The path argument is a .sln file.
		if strings.HasSuffix(cmdFirstArg, ".sln") {
			dc.updateSolutionPath(filepath.Dir(cmdFirstArg))
			return filepath.Base(cmdFirstArg), nil
		}
		// The path argument is a .csproj/packages.config file.
		if strings.HasSuffix(cmdFirstArg, ".csproj") || strings.HasSuffix(cmdFirstArg, "packages.config") {
			dc.updateSolutionPath(filepath.Dir(cmdFirstArg))
		}
	}
	return "", nil
}

func (dc *DotnetCommand) updateSolutionPath(slnRootPath string) {
	if filepath.IsAbs(slnRootPath) {
		dc.solutionPath = slnRootPath
	} else {
		dc.solutionPath = filepath.Join(dc.solutionPath, slnRootPath)
	}
}

// Changes the working directory if provided.
// Returns the path to the solution
func changeWorkingDir(newWorkingDir string) (string, error) {
	var err error
	if newWorkingDir != "" {
		err = os.Chdir(newWorkingDir)
	} else {
		newWorkingDir, err = os.Getwd()
	}

	return newWorkingDir, errorutils.CheckError(err)
}

// Prepares the nuget configuration file within the temp directory
// Runs NuGet itself with the arguments and flags provided.
func (dc *DotnetCommand) prepareAndRunCmd(configDirPath string) error {
	cmd, err := dc.createCmd()
	if err != nil {
		return err
	}
	// To prevent NuGet prompting for credentials
	err = os.Setenv("NUGET_EXE_NO_PROMPT", "true")
	if err != nil {
		return errorutils.CheckError(err)
	}

	err = dc.prepareConfigFile(cmd, configDirPath)
	if err != nil {
		return err
	}
	err = io.RunCmd(cmd)
	if err != nil {
		return err
	}

	return nil
}

// Checks if the user provided input such as -configfile flag or -Source flag.
// If those flags were provided, NuGet will use the provided configs (default config file or the one with -configfile)
// If neither provided, we are initializing our own config.
func (dc *DotnetCommand) prepareConfigFile(cmd *dotnet.Cmd, configDirPath string) error {
	cmdFlag := cmd.GetToolchain().GetTypeFlagPrefix() + "configfile"
	currentConfigPath, err := getFlagValueIfExists(cmdFlag, cmd)
	if err != nil {
		return err
	}
	if currentConfigPath != "" {
		return nil
	}

	cmdFlag = cmd.GetToolchain().GetTypeFlagPrefix() + "source"
	sourceCommandValue, err := getFlagValueIfExists(cmdFlag, cmd)
	if err != nil {
		return err
	}
	if sourceCommandValue != "" {
		return nil
	}

	configFile, err := dc.InitNewConfig(configDirPath)
	if err == nil {
		cmd.CommandFlags = append(cmd.CommandFlags, cmd.GetToolchain().GetTypeFlagPrefix()+"configfile", configFile.Name())
	}
	return err
}

// Returns the value of the flag if exists
func getFlagValueIfExists(cmdFlag string, cmd *dotnet.Cmd) (string, error) {
	for i := 0; i < len(cmd.CommandFlags); i++ {
		if !strings.EqualFold(cmd.CommandFlags[i], cmdFlag) {
			continue
		}
		if i+1 == len(cmd.CommandFlags) {
			return "", errorutils.CheckError(errorutils.CheckError(fmt.Errorf(cmdFlag, " flag was provided without value")))
		}
		return cmd.CommandFlags[i+1], nil
	}

	return "", nil
}

<<<<<<< HEAD
// Initializing a new NuGet config file that NuGet will use into a temp file
func (dc *DotnetCommand) initNewConfig(cmd *dotnet.Cmd, configDirPath string) error {
	// Got to here, means that neither of the flags provided and we need to init our own config.
	configFile, err := WriteToTempConfigFile(cmd, configDirPath)
	if err != nil {
		return err
=======
// Got to here, means that neither of the flags provided and we need to init our own config.
func (dc *DotnetCommand) InitNewConfig(configDirPath string) (configFile *os.File, err error) {
	// Initializing a new NuGet config file that NuGet will use into a temp file
	configFile, err = ioutil.TempFile(configDirPath, "jfrog.cli.nuget.")
	if errorutils.CheckError(err) != nil {
		return
>>>>>>> 2e7b6bf9
	}
	log.Debug("Nuget config file created at:", configFile.Name())
	defer configFile.Close()

<<<<<<< HEAD
	return dc.AddNugetAuthToConfig(cmd.GetToolchain(), configFile)
}

// Runs nuget add sources command to authenticate with Artifactory.
func (dc *DotnetCommand) AddNugetAuthToConfig(cmdType dotnet.ToolchainType, configFile *os.File) error {
=======
>>>>>>> 2e7b6bf9
	sourceUrl, user, password, err := dc.getSourceDetails()
	if err != nil {
		return
	}
<<<<<<< HEAD

	return addSourceToNugetConfig(cmdType, configFile.Name(), sourceUrl, user, password)
}

// Creates the temp file and writes the config template into the file for NuGet can use it.
func WriteToTempConfigFile(cmd *dotnet.Cmd, tempDirPath string) (*os.File, error) {
	configFile, err := ioutil.TempFile(tempDirPath, "jfrog.cli.nuget.")
	if err != nil {
		return nil, errorutils.CheckError(err)
=======
	// We will prefer to write the NuGet configuration using the `nuget add source` command if we can.
	// The command isn't available in all toolchain's versions.
	// Therefore if the useNugetAddSource flag is set we'll use the command, otherwise we will write the configuration using a formatted string.
	if dc.useNugetAddSource {
		err = dc.AddNugetAuthToConfig(dc.toolchainType, configFile, sourceUrl, user, password)
	} else {
		_, err = fmt.Fprintf(configFile, dotnet.ConfigFileFormat, sourceUrl, user, password)
>>>>>>> 2e7b6bf9
	}
	return
}

// Set Artifactory repo as source using the toolchain's `add source` command
func (dc *DotnetCommand) AddNugetAuthToConfig(cmdType dotnet.ToolchainType, configFile *os.File, sourceUrl, user, password string) error {
	content := dotnet.ConfigFileTemplate
	_, err := configFile.WriteString(content)
	if err != nil {
		return errorutils.CheckError(err)
	}
	// We need to close the config file to let the toolchain modify it.
	configFile.Close()
	return addSourceToNugetConfig(cmdType, configFile.Name(), sourceUrl, user, password)
}

// Runs nuget sources add command
func addSourceToNugetConfig(cmdType dotnet.ToolchainType, configFileName, sourceUrl, user, password string) error {
	cmd, err := dotnet.CreateDotnetAddSourceCmd(cmdType, sourceUrl)
	if err != nil {
		return err
	}

	flagPrefix := cmdType.GetTypeFlagPrefix()
	cmd.CommandFlags = append(cmd.CommandFlags, flagPrefix+"configfile", configFileName)
	cmd.CommandFlags = append(cmd.CommandFlags, flagPrefix+"name", SourceName)
	cmd.CommandFlags = append(cmd.CommandFlags, flagPrefix+"username", user)
	cmd.CommandFlags = append(cmd.CommandFlags, flagPrefix+"password", password)
	output, err := io.RunCmdOutput(cmd)
	log.Debug("Running command: Add sources. Output:", output)
	return err
}

func (dc *DotnetCommand) getSourceDetails() (sourceURL, user, password string, err error) {
	var u *url.URL
	u, err = url.Parse(dc.rtDetails.Url)
	if errorutils.CheckError(err) != nil {
		return
	}
	u.Path = path.Join(u.Path, "api/nuget", dc.repoName)
	sourceURL = u.String()

	user = dc.rtDetails.User
	password = dc.rtDetails.Password
	// If access-token is defined, extract user from it.
	rtDetails, err := dc.RtDetails()
	if errorutils.CheckError(err) != nil {
		return
	}
	if rtDetails.AccessToken != "" {
		log.Debug("Using access-token details for nuget authentication.")
		user, err = auth.ExtractUsernameFromAccessToken(rtDetails.AccessToken)
		if err != nil {
			return
		}
		password = rtDetails.AccessToken
	}
	return
}

func (dc *DotnetCommand) createCmd() (*dotnet.Cmd, error) {
	c, err := dotnet.NewToolchainCmd(dc.toolchainType)
	if err != nil {
		return nil, err
	}
	if dc.subCommand != "" {
		subCommand, err := utils.ParseArgs(strings.Split(dc.subCommand, " "))
		if err != nil {
			return nil, errorutils.CheckError(err)
		}
		c.Command = append(c.Command, subCommand...)
	}

	if dc.argAndFlags != "" {
		c.CommandFlags, err = utils.ParseArgs(strings.Split(dc.argAndFlags, " "))
	}

	return c, errorutils.CheckError(err)
}<|MERGE_RESOLUTION|>--- conflicted
+++ resolved
@@ -2,6 +2,13 @@
 
 import (
 	"fmt"
+	"io/ioutil"
+	"net/url"
+	"os"
+	"path"
+	"path/filepath"
+	"strings"
+
 	"github.com/jfrog/gofrog/io"
 	"github.com/jfrog/jfrog-cli/artifactory/utils"
 	dotnet "github.com/jfrog/jfrog-cli/artifactory/utils/dotnet"
@@ -11,12 +18,6 @@
 	"github.com/jfrog/jfrog-client-go/utils/errorutils"
 	"github.com/jfrog/jfrog-client-go/utils/io/fileutils"
 	"github.com/jfrog/jfrog-client-go/utils/log"
-	"io/ioutil"
-	"net/url"
-	"os"
-	"path"
-	"path/filepath"
-	"strings"
 )
 
 const SourceName = "JFrogCli"
@@ -248,48 +249,20 @@
 	return "", nil
 }
 
-<<<<<<< HEAD
-// Initializing a new NuGet config file that NuGet will use into a temp file
-func (dc *DotnetCommand) initNewConfig(cmd *dotnet.Cmd, configDirPath string) error {
-	// Got to here, means that neither of the flags provided and we need to init our own config.
-	configFile, err := WriteToTempConfigFile(cmd, configDirPath)
-	if err != nil {
-		return err
-=======
 // Got to here, means that neither of the flags provided and we need to init our own config.
 func (dc *DotnetCommand) InitNewConfig(configDirPath string) (configFile *os.File, err error) {
 	// Initializing a new NuGet config file that NuGet will use into a temp file
 	configFile, err = ioutil.TempFile(configDirPath, "jfrog.cli.nuget.")
 	if errorutils.CheckError(err) != nil {
 		return
->>>>>>> 2e7b6bf9
 	}
 	log.Debug("Nuget config file created at:", configFile.Name())
 	defer configFile.Close()
 
-<<<<<<< HEAD
-	return dc.AddNugetAuthToConfig(cmd.GetToolchain(), configFile)
-}
-
-// Runs nuget add sources command to authenticate with Artifactory.
-func (dc *DotnetCommand) AddNugetAuthToConfig(cmdType dotnet.ToolchainType, configFile *os.File) error {
-=======
->>>>>>> 2e7b6bf9
 	sourceUrl, user, password, err := dc.getSourceDetails()
 	if err != nil {
 		return
 	}
-<<<<<<< HEAD
-
-	return addSourceToNugetConfig(cmdType, configFile.Name(), sourceUrl, user, password)
-}
-
-// Creates the temp file and writes the config template into the file for NuGet can use it.
-func WriteToTempConfigFile(cmd *dotnet.Cmd, tempDirPath string) (*os.File, error) {
-	configFile, err := ioutil.TempFile(tempDirPath, "jfrog.cli.nuget.")
-	if err != nil {
-		return nil, errorutils.CheckError(err)
-=======
 	// We will prefer to write the NuGet configuration using the `nuget add source` command if we can.
 	// The command isn't available in all toolchain's versions.
 	// Therefore if the useNugetAddSource flag is set we'll use the command, otherwise we will write the configuration using a formatted string.
@@ -297,7 +270,6 @@
 		err = dc.AddNugetAuthToConfig(dc.toolchainType, configFile, sourceUrl, user, password)
 	} else {
 		_, err = fmt.Fprintf(configFile, dotnet.ConfigFileFormat, sourceUrl, user, password)
->>>>>>> 2e7b6bf9
 	}
 	return
 }
