# Overview
<<<<<<< HEAD
JFrog CLI is a compact and smart client that provides a simple interface that automates access to *Artifactory*, *Bintray* and *Mission Control* through their respective REST APIs. 
By using the JFrog CLI, you can greatly simplify your automation scripts making them more readable and easier to maintain. 
Several features of the JFrog CLI makes your scripts more efficient and reliable:
=======
JFrog CLI is a compact and smart client that provides a simple interface that automates access to Artifactory, Bintray, and Mission Control through their respective REST APIs. By using the JFrog CLI, you can greatly simplify your automation scripts making them more readable and easier to maintain. Several features of the JFrog CLI makes your scripts more efficient and reliable:
>>>>>>> 962af10e

- Multi-threaded upload and download of artifacts make builds run faster
- Checksum optimization reduces redundant file transfers
- Wildcards and regular expressions give you an easy way to collect all the artifacts you wish to upload or download.
- "Dry run" gives you a preview of file transfer operations before you actually run them

# Download and Installation

You can get the executable directly from the [JFrog CLI Download Page](https://www.jfrog.com/getcli/), or you can download the source files from this GitHub project and build it yourself.

## Building the Executable

JFrog CLI is written in the [Go programming language](https://golang.org/), so to build the CLI yourself, you first need to have Go installed and configured on your machine.

### Setup Go

To download and install `Go`, please refer to the [Go documentation](https://golang.org/doc/install).
Please download `Go 1.6` or above.

Navigate to the directory where you want to create the jfrog-cli-go project, and set the value of the GOPATH environment variable to the full path of this directory.

### Download and Build the CLI

To download the jfrog-cli-go project, execute the following command:
````
$ go get github.com/jfrogdev/jfrog-cli-go/...
````
Go will download and build the project on your machine. Once complete, you will find the JFrog CLI executable under your `$GOPATH/bin` directory.

# Using JFrog CLI with Artifactory and Bintray
JFrog CLI can be used for a variety of functions with Artifactory, Bintray and Mission Control, and has a dedicated set of commands for each product. To learn how to use JFrog CLI, please refer to the relevant documentation through the corresponding links below: 
* [Using JFrog CLI with Artifactory](https://www.jfrog.com/confluence/display/RTF/JFrog+CLI)
* [Using JFrog CLI with Bintray](https://bintray.com/docs/usermanual/cli/cli_jfrogcli.html)
* [Using JFrog CLI with Mission Control](https://www.jfrog.com/confluence/display/MC/JFrog+CLI)<|MERGE_RESOLUTION|>--- conflicted
+++ resolved
@@ -1,11 +1,7 @@
 # Overview
-<<<<<<< HEAD
-JFrog CLI is a compact and smart client that provides a simple interface that automates access to *Artifactory*, *Bintray* and *Mission Control* through their respective REST APIs. 
-By using the JFrog CLI, you can greatly simplify your automation scripts making them more readable and easier to maintain. 
+JFrog CLI is a compact and smart client that provides a simple interface that automates access to *Artifactory*, *Bintray* and *Mission Control* through their respective REST APIs.
+By using the JFrog CLI, you can greatly simplify your automation scripts making them more readable and easier to maintain.
 Several features of the JFrog CLI makes your scripts more efficient and reliable:
-=======
-JFrog CLI is a compact and smart client that provides a simple interface that automates access to Artifactory, Bintray, and Mission Control through their respective REST APIs. By using the JFrog CLI, you can greatly simplify your automation scripts making them more readable and easier to maintain. Several features of the JFrog CLI makes your scripts more efficient and reliable:
->>>>>>> 962af10e
 
 - Multi-threaded upload and download of artifacts make builds run faster
 - Checksum optimization reduces redundant file transfers
@@ -36,7 +32,7 @@
 Go will download and build the project on your machine. Once complete, you will find the JFrog CLI executable under your `$GOPATH/bin` directory.
 
 # Using JFrog CLI with Artifactory and Bintray
-JFrog CLI can be used for a variety of functions with Artifactory, Bintray and Mission Control, and has a dedicated set of commands for each product. To learn how to use JFrog CLI, please refer to the relevant documentation through the corresponding links below: 
+JFrog CLI can be used for a variety of functions with Artifactory, Bintray and Mission Control, and has a dedicated set of commands for each product. To learn how to use JFrog CLI, please refer to the relevant documentation through the corresponding links below:
 * [Using JFrog CLI with Artifactory](https://www.jfrog.com/confluence/display/RTF/JFrog+CLI)
 * [Using JFrog CLI with Bintray](https://bintray.com/docs/usermanual/cli/cli_jfrogcli.html)
 * [Using JFrog CLI with Mission Control](https://www.jfrog.com/confluence/display/MC/JFrog+CLI)